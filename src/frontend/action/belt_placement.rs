use std::mem;

use itertools::Itertools;
use log::{error, warn};
use strum::IntoEnumIterator;

use crate::{
    belt::{
        belt::Belt,
        smart::{EmptyBelt, Side, SmartBelt},
        splitter::{Splitter, SplitterDistributionMode, SPLITTER_BELT_LEN},
        BeltBeltInserterAdditionInfo, BeltTileId,
    },
    data::DataStore,
    frontend::world::{
        tile::{Dir, DirRelative, Entity, UndergroundDir, World, BELT_LEN_PER_TILE},
        Position,
    },
<<<<<<< HEAD
    item::{IdxTrait, Item, WeakIdxTrait},
    rendering::app_state::{GameState, SimulationState},
=======
    item::IdxTrait,
    rendering::app_state::{BeltBeltInserterAdditionInfo, GameState, SimulationState},
>>>>>>> 86ff9ddd
};

#[derive(Debug, Clone, Copy, PartialEq, Eq)]
enum BeltState {
    Straight,
    Curved,
    Sideloading,
    DoubleSideloading,
}

pub fn handle_splitter_placement<ItemIdxType: IdxTrait, RecipeIdxType: IdxTrait>(
    game_state: &mut GameState<ItemIdxType, RecipeIdxType>,
    splitter_pos: Position,
    splitter_direction: Dir,
    in_mode: Option<SplitterDistributionMode>,
    out_mode: Option<SplitterDistributionMode>,
    data_store: &DataStore<ItemIdxType, RecipeIdxType>,
) {
    let self_positions = [splitter_pos, splitter_pos + splitter_direction.turn_right()];

    let belt_connections: [[BeltTileId<ItemIdxType>; 2]; 2] = self_positions.map(|self_pos| {
        let front_pos = self_pos + splitter_direction;
        handle_belt_breaking(game_state, front_pos, splitter_direction, data_store);

        // Handle front
        let (self_front_id, self_front_len) = if let Some(id) =
            should_merge(game_state, splitter_direction, front_pos, data_store)
        {
            debug_assert!(
                should_sideload(game_state, splitter_direction, front_pos, data_store).is_none()
            );
            let result = lengthen(game_state, id, SPLITTER_BELT_LEN, Side::BACK);
            (id, result.new_belt_len)
        } else if let Some((id, pos)) =
            should_sideload(game_state, splitter_direction, front_pos, data_store)
        {
            // Add the little belt at the front of the splitter
            let new_belt = game_state
                .simulation_state
                .factory
                .belts
                .add_empty_belt(SPLITTER_BELT_LEN);
            // Add Sideloading inserter
            game_state
                .simulation_state
                .factory
                .belts
                .add_sideloading_inserter(new_belt, (id, pos));
            (new_belt, SPLITTER_BELT_LEN)
        } else {
            let id = game_state
                .simulation_state
                .factory
                .belts
                .add_empty_belt(SPLITTER_BELT_LEN);
            (id, SPLITTER_BELT_LEN)
        };

        let back_pos = self_pos + splitter_direction.reverse();
        let belt_dir = get_belt_out_dir(&game_state.world, back_pos, data_store);
        let (self_back_id, self_back_len) = if let Some(belt_dir) = belt_dir {
            if belt_dir == splitter_direction {
                // The belt at this position is pointing at the back of the splitter
                let back_id = match game_state
                    .world
                    .get_entities_colliding_with(back_pos, (1, 1), data_store)
                    .into_iter()
                    .next()
                    .unwrap()
                {
                    Entity::Belt { id, .. } => *id,
                    Entity::Underground {
                        underground_dir: UndergroundDir::Entrance,
                        id,
                        ..
                    } => *id,
                    Entity::Splitter { .. } => todo!("get the id from the simstate"),
                    _ => unreachable!(),
                };

                let result = lengthen(game_state, back_id, SPLITTER_BELT_LEN, Side::FRONT);

                (back_id, result.new_belt_len)
            } else {
                let id = game_state
                    .simulation_state
                    .factory
                    .belts
                    .add_empty_belt(SPLITTER_BELT_LEN);
                (id, SPLITTER_BELT_LEN)
            }
        } else {
            let id = game_state
                .simulation_state
                .factory
                .belts
                .add_empty_belt(SPLITTER_BELT_LEN);
            (id, SPLITTER_BELT_LEN)
        };

        [self_front_id, self_back_id]
    });

    let belt_connections = belt_connections.map(|tile_id| match tile_id {
        [BeltTileId::AnyBelt(front_idx, _), BeltTileId::AnyBelt(back_idx, _)] => {
            [front_idx, back_idx]
        },
    });

    let splitter = Splitter {
        in_mode: in_mode.unwrap_or_default(),
        out_mode: out_mode.unwrap_or_default(),
        input_belts: [belt_connections[0][0], belt_connections[1][0]],
        output_belts: [belt_connections[0][1], belt_connections[1][1]],
    };

    let id = game_state.simulation_state.factory.add_splitter(splitter);

    game_state.world.add_entity(
        Entity::Splitter {
            pos: splitter_pos,
            direction: splitter_direction,
            id,
        },
        &game_state.simulation_state,
        data_store,
    );
}

#[allow(unreachable_code)]
pub fn handle_belt_placement<ItemIdxType: IdxTrait, RecipeIdxType: IdxTrait>(
    game_state: &mut GameState<ItemIdxType, RecipeIdxType>,
    new_belt_pos: Position,
    new_belt_direction: Dir,
    data_store: &DataStore<ItemIdxType, RecipeIdxType>,
) {
    let front_pos = new_belt_pos + new_belt_direction;

    handle_belt_breaking(game_state, front_pos, new_belt_direction, data_store);

    let (self_id, self_len) =
        if let Some(id) = should_merge(game_state, new_belt_direction, front_pos, data_store) {
            debug_assert!(
                should_sideload(game_state, new_belt_direction, front_pos, data_store).is_none()
            );
            let result = lengthen(game_state, id, BELT_LEN_PER_TILE, Side::BACK);
            game_state.world.add_entity(
                Entity::Belt {
                    pos: new_belt_pos,
                    direction: new_belt_direction,
                    id,
                    belt_pos: result.belt_pos_of_segment,
                },
                &game_state.simulation_state,
                data_store,
            );
            (id, result.new_belt_len)
        } else if let Some((id, pos)) =
            should_sideload(game_state, new_belt_direction, front_pos, data_store)
        {
            // Add new belt
            let new_belt = game_state
                .simulation_state
                .factory
                .belts
                .add_empty_belt(BELT_LEN_PER_TILE);
            // Add Sideloading inserter
            game_state
                .simulation_state
                .factory
                .belts
                .add_sideloading_inserter(new_belt, (id, pos));

            game_state.world.add_entity(
                Entity::Belt {
                    pos: new_belt_pos,
                    direction: new_belt_direction,
                    id: new_belt,
                    belt_pos: BELT_LEN_PER_TILE,
                },
                &game_state.simulation_state,
                data_store,
            );
            (new_belt, BELT_LEN_PER_TILE)
        } else {
            let id = game_state
                .simulation_state
                .factory
                .belts
                .add_empty_belt(BELT_LEN_PER_TILE);
            game_state.world.add_entity(
                Entity::Belt {
                    pos: new_belt_pos,
                    direction: new_belt_direction,
                    id,
                    belt_pos: BELT_LEN_PER_TILE,
                },
                &game_state.simulation_state,
                data_store,
            );
            (id, BELT_LEN_PER_TILE)
        };

    for dir in Dir::iter() {
        if dir.reverse() == new_belt_direction {
            continue;
        }
        let potentially_incoming_pos = new_belt_pos + dir.reverse();
        let belt_dir = get_belt_out_dir(&game_state.world, potentially_incoming_pos, data_store);
        if let Some(belt_dir) = belt_dir {
            if belt_dir != dir {
                // The belt at this position is not pointing at the new belt
                continue;
            }

            dbg!(belt_dir);
            if let Some(id) = should_merge(game_state, dir, new_belt_pos, data_store) {
                debug_assert!(should_sideload(game_state, dir, new_belt_pos, data_store).is_none());
                debug_assert_eq!(id, self_id);

                let back_id = match game_state
                    .world
                    .get_entities_colliding_with(potentially_incoming_pos, (1, 1), data_store)
                    .into_iter()
                    .next()
                    .unwrap()
                {
                    Entity::Belt { id, .. }
                    | Entity::Underground {
                        id,
                        underground_dir: UndergroundDir::Exit,
                        ..
                    } => *id,
                    Entity::Splitter { .. } => todo!(),
                    _ => unreachable!(),
                };

                let (final_id, final_len) = merge_belts(
                    &mut game_state.simulation_state,
                    self_id,
                    back_id,
                    data_store,
                );
                // TODO: try_into could fail even if the belt len is fine
                if self_id != back_id {
                    game_state
                        .world
                        .modify_belt_pos(back_id, self_len.try_into().unwrap());
                }
                if final_id == back_id {
                    game_state.world.update_belt_id(self_id, final_id);
                } else {
                    game_state.world.update_belt_id(back_id, final_id);
                }
            } else if let Some((id, belt_pos)) =
                should_sideload(game_state, dir, new_belt_pos, data_store)
            {
                debug_assert_eq!(id, self_id);

                let (back_id, back_pos) = match game_state
                    .world
                    .get_entities_colliding_with(potentially_incoming_pos, (1, 1), data_store)
                    .into_iter()
                    .next()
                    .unwrap()
                {
                    Entity::Belt { id, belt_pos, .. }
                    | Entity::Underground {
                        id,
                        belt_pos,
                        underground_dir: UndergroundDir::Exit,
                        ..
                    } => (*id, *belt_pos),
                    Entity::Splitter { .. } => todo!(),
                    _ => unreachable!(),
                };

                // Add Sideloading inserter
                game_state
                    .simulation_state
                    .factory
                    .belts
                    .add_sideloading_inserter(back_id, (id, belt_pos));
            } else {
                // Do nothing
            }
        }
    }
}

enum BeltChange {
    Added,
    Removed,
}

fn handle_belt_breaking<ItemIdxType: IdxTrait, RecipeIdxType: IdxTrait>(
    game_state: &mut GameState<ItemIdxType, RecipeIdxType>,
    pos_which_might_break: Position,
    dir_which_the_new_belt_is_pointing: Dir,
    data_store: &DataStore<ItemIdxType, RecipeIdxType>,
) {
    let Some(dir_for_belt_which_might_break) =
        get_belt_dir_for_sideloading(&game_state.world, pos_which_might_break, data_store)
    else {
        return;
    };

    let old_state = expected_belt_state(dir_for_belt_which_might_break, |dir| {
        game_state
            .world
            .get_belt_possible_inputs(pos_which_might_break)[*dir]
    });
    let new_state = expected_belt_state(dir_for_belt_which_might_break, |dir| {
        if *dir == dir_which_the_new_belt_is_pointing.reverse() {
            true
        } else {
            game_state
                .world
                .get_belt_possible_inputs(pos_which_might_break)[*dir]
        }
    });

    match (old_state, new_state) {
        (BeltState::Straight, BeltState::Straight) => {},
        (BeltState::Straight, BeltState::Curved) => {},
        (BeltState::Straight, BeltState::Sideloading) => {},
        (BeltState::Straight, BeltState::DoubleSideloading) => unreachable!("Should be impossible"),
        (BeltState::Curved, BeltState::Straight) => unreachable!("Should be impossible"),
        (BeltState::Curved, BeltState::Curved) => {},
        (BeltState::Curved, BeltState::Sideloading) | (BeltState::Curved, BeltState::DoubleSideloading) => {
            let entity = game_state.world.get_entities_colliding_with(pos_which_might_break, (1,1), data_store).into_iter().next().unwrap();

            let (id,belt_pos_to_break_at) = match entity {
                Entity::Belt { belt_pos, id, .. } => (*id, *belt_pos),
                Entity::Underground { .. } => {
                    // Undergrounds cannot be curved, so this is not a problem
                    return;
                },
                Entity::Splitter { .. } => {
                    // Splitters cannot be curved, so this is not a problem
                    return;
                },
                e => unreachable!("{e:?} does not have a belt_pos")
            };

            let res = game_state.simulation_state.factory.belts.break_belt_at(id, belt_pos_to_break_at);

            match res.new_belt {
                Some((new_id, new_belt_side)) => {
                    match new_belt_side {
                        Side::FRONT => unimplemented!("In the currerent implementation we will always keep the Front."),
                        Side::BACK => {
                            // FIXME: Understand this + 1
                            game_state.world.update_belt_id_after(res.kept_id, new_id, belt_pos_to_break_at + 1);
                            game_state.world.modify_belt_pos(new_id, -i16::try_from(belt_pos_to_break_at).unwrap());
        
                            let new_len = game_state.simulation_state.factory.belts.get_len(new_id);
        
                            game_state
                                .simulation_state
                                .factory
                                .belts
                                .add_sideloading_inserter(new_id, (res.kept_id, belt_pos_to_break_at - 1));
                        },
                    }
                },
                None => todo!("The belt stopped being circular. What tot do?"),
            }
        },
        (BeltState::Sideloading, BeltState::Straight) => unreachable!("Should be impossible"),
        (BeltState::Sideloading, BeltState::Curved) => unreachable!("Should be impossible"),
        (BeltState::Sideloading, BeltState::Sideloading) => {},
        (BeltState::Sideloading, BeltState::DoubleSideloading) => {},
        (BeltState::DoubleSideloading, _) => unreachable!("For the belt to be DoubleSideloading before, there would have to have been a belt here before"),
    }
}

fn attach_to_back_of_belt<ItemIdxType: IdxTrait, RecipeIdxType: IdxTrait>(
    game_state: &mut GameState<ItemIdxType, RecipeIdxType>,
    front_belt_id: BeltTileId<ItemIdxType>,
    back_belt_id: Option<BeltTileId<ItemIdxType>>,
    back_belt_len: u16,
    data_store: &DataStore<ItemIdxType, RecipeIdxType>,
) -> (BeltTileId<ItemIdxType>, u16) {
    let (final_belt_id, final_belt_len) = match back_belt_id {
        Some(back_belt_id_in_sim) => {
            game_state.world.modify_belt_pos(
                back_belt_id_in_sim,
                back_belt_len
                    .try_into()
                    .expect("FIXME: This could fail without a belt being too long!"),
            );

            let (final_belt_id, final_belt_len) = merge_belts(
                &mut game_state.simulation_state,
                front_belt_id,
                back_belt_id_in_sim,
                data_store,
            );

            if final_belt_id == front_belt_id {
                game_state
                    .world
                    .update_belt_id(back_belt_id_in_sim, final_belt_id);
            } else {
                game_state
                    .world
                    .update_belt_id(final_belt_id, back_belt_id_in_sim);
            }

            (final_belt_id, final_belt_len)
        },
        None => {
            let new_length = game_state.simulation_state
                .factory
                .belts.add_length(front_belt_id, back_belt_len, Side::BACK);

           (front_belt_id, new_length)
        },
    };

    (final_belt_id, final_belt_len)
}

/// Returns (final_id, final_len)
fn merge_belts<ItemIdxType: IdxTrait, RecipeIdxType: IdxTrait>(
    simulation_state: &mut SimulationState<ItemIdxType, RecipeIdxType>,
    front_tile_id: BeltTileId<ItemIdxType>,
    back_tile_id: BeltTileId<ItemIdxType>,
    data_store: &DataStore<ItemIdxType, RecipeIdxType>,
) -> (BeltTileId<ItemIdxType>, u16) {
    simulation_state
            .factory
            .belts.merge_belts(front_tile_id, back_tile_id, data_store)
}

fn get_belt_dir_for_sideloading<ItemIdxType: IdxTrait, RecipeIdxType: IdxTrait>(
    world: &World<ItemIdxType, RecipeIdxType>,
    position: Position,
    data_store: &DataStore<ItemIdxType, RecipeIdxType>,
) -> Option<Dir> {
    world
        .get_entities_colliding_with(position, (1, 1), data_store)
        .into_iter()
        .next()
        .map(|e| match e {
            Entity::Belt { direction, .. } => Some(*direction),
            Entity::Underground { direction, .. } => Some(*direction),
            Entity::Splitter { direction, .. } => Some(*direction),
            _ => None,
        })
        .flatten()
}

fn get_belt_in_dir<ItemIdxType: IdxTrait, RecipeIdxType: IdxTrait>(
    world: &World<ItemIdxType, RecipeIdxType>,
    position: Position,
    data_store: &DataStore<ItemIdxType, RecipeIdxType>,
) -> Option<Dir> {
    world
        .get_entities_colliding_with(position, (1, 1), data_store)
        .into_iter()
        .next()
        .map(|e| match e {
            Entity::Belt { direction, .. } => Some(*direction),
            Entity::Underground {
                direction,
                underground_dir: UndergroundDir::Entrance,
                ..
            } => Some(*direction),
            Entity::Splitter { direction, .. } => Some(*direction),
            _ => None,
        })
        .flatten()
}

fn get_belt_out_dir<ItemIdxType: IdxTrait, RecipeIdxType: IdxTrait>(
    world: &World<ItemIdxType, RecipeIdxType>,
    position: Position,
    data_store: &DataStore<ItemIdxType, RecipeIdxType>,
) -> Option<Dir> {
    world
        .get_entities_colliding_with(position, (1, 1), data_store)
        .into_iter()
        .next()
        .map(|e| match e {
            Entity::Belt { direction, .. } => Some(*direction),
            Entity::Underground {
                direction,
                underground_dir: UndergroundDir::Exit,
                ..
            } => Some(*direction),
            Entity::Splitter { direction, .. } => Some(*direction),
            _ => None,
        })
        .flatten()
}

struct LengthenResult {
    belt_pos_of_segment: u16,
    new_belt_len: u16,
}

/// Returns which belt_pos the attached amount has
fn lengthen<ItemIdxType: IdxTrait, RecipeIdxType: IdxTrait>(
    game_state: &mut GameState<ItemIdxType, RecipeIdxType>,
    belt: BeltTileId<ItemIdxType>,
    amount: u16,
    side: Side,
) -> LengthenResult {
    let new_len = game_state
        .simulation_state
        .factory
        .belts
        .add_length(belt, amount, side);

    match side {
        Side::FRONT => {
            game_state.world.modify_belt_pos(
                belt,
                amount
                    .try_into()
                    .expect("TODO: This could fail even if the belt is not too long!"),
            );
            LengthenResult {
                belt_pos_of_segment: new_len,
                new_belt_len: amount,
            }
        },
        Side::BACK => LengthenResult {
            belt_pos_of_segment: new_len,
            new_belt_len: new_len,
        },
    }
}

fn should_merge<ItemIdxType: IdxTrait, RecipeIdxType: IdxTrait>(
    game_state: &mut GameState<ItemIdxType, RecipeIdxType>,
    self_dir: Dir,
    front_pos: Position,
    data_store: &DataStore<ItemIdxType, RecipeIdxType>,
) -> Option<BeltTileId<ItemIdxType>> {
    let front_belt_dir = get_belt_in_dir(&game_state.world, front_pos, data_store);

    let front_expected_state = front_belt_dir.map(|front_belt_dir| {
        (
            expected_belt_state(front_belt_dir, |dir| {
                if *dir == self_dir.reverse() {
                    true
                } else {
                    game_state.world.get_belt_possible_inputs(front_pos)[*dir]
                }
            }),
            front_belt_dir,
        )
    });

    if let Some((front_belt_state, front_belt_dir)) = front_expected_state {
        match front_belt_state {
            BeltState::Straight | BeltState::Sideloading | BeltState::DoubleSideloading => {
                if front_belt_dir == self_dir {
                    match game_state
                        .world
                        .get_entities_colliding_with(front_pos, (1, 1), data_store)
                        .into_iter()
                        .next()
                        .unwrap()
                    {
                        Entity::Belt { id, .. } => Some(*id),
                        Entity::Underground {
                            underground_dir: UndergroundDir::Entrance,
                            id,
                            ..
                        } => Some(*id),
                        Entity::Underground {
                            underground_dir: UndergroundDir::Exit,
                            ..
                        } => None,
                        Entity::Splitter { .. } => Some(todo!("get the id from the simstate")),
                        _ => unreachable!(),
                    }
                } else {
                    None
                }
            },
            BeltState::Curved => {
                let rel = self_dir.compare(front_belt_dir);

                match rel {
                    DirRelative::SameDir => unreachable!(),
                    DirRelative::Turned => {
                        match game_state
                            .world
                            .get_entities_colliding_with(front_pos, (1, 1), data_store)
                            .into_iter()
                            .next()
                            .unwrap()
                        {
                            Entity::Belt { id, .. } => Some(*id),
                            Entity::Underground { .. } => None,
                            Entity::Splitter { .. } => None,
                            _ => unreachable!(),
                        }
                    },
                    DirRelative::Opposite => None,
                }
            },
        }
    } else {
        None
    }
}

fn should_sideload<ItemIdxType: IdxTrait, RecipeIdxType: IdxTrait>(
    game_state: &mut GameState<ItemIdxType, RecipeIdxType>,
    self_dir: Dir,
    front_pos: Position,
    data_store: &DataStore<ItemIdxType, RecipeIdxType>,
) -> Option<(BeltTileId<ItemIdxType>, u16)> {
    let front_belt_dir = get_belt_dir_for_sideloading(&game_state.world, front_pos, data_store);

    let front_expected_state = front_belt_dir.map(|front_belt_dir| {
        (
            expected_belt_state(front_belt_dir, |dir| {
                if *dir == self_dir.reverse() {
                    true
                } else {
                    game_state.world.get_belt_possible_inputs(front_pos)[*dir]
                }
            }),
            front_belt_dir,
        )
    });

    if let Some((front_belt_state, front_belt_dir)) = front_expected_state {
        match front_belt_state {
            BeltState::Straight => None,
            BeltState::Curved => None,
            BeltState::Sideloading | BeltState::DoubleSideloading => {
                let rel = self_dir.compare(front_belt_dir);

                match rel {
                    DirRelative::SameDir => None,
                    DirRelative::Turned => {
                        match game_state
                            .world
                            .get_entities_colliding_with(front_pos, (1, 1), data_store)
                            .into_iter()
                            .next()
                            .unwrap()
                        {
                            Entity::Belt { id, belt_pos, .. }
                            | Entity::Underground { id, belt_pos, .. } => Some((*id, *belt_pos)),
                            Entity::Splitter { .. } => None,
                            _ => unreachable!(),
                        }
                    },
                    DirRelative::Opposite => None,
                }
            },
        }
    } else {
        None
    }
}

fn expected_belt_state(belt_dir: Dir, gets_input_from: impl FnMut(&Dir) -> bool) -> BeltState {
    let input_dirs: Vec<Dir> = Dir::iter().filter(gets_input_from).collect();
    // Output dirs are unused for determining this, interesting!
    // let output_dirs: Vec<Dir> = Dir::iter().filter(|dir| dir_info(*dir) == Some(BeltDir::Ouput)).collect();

    match input_dirs.len() {
        0 => BeltState::Straight,

        1 => {
            if input_dirs[0] == belt_dir || input_dirs[0] == belt_dir.reverse() {
                BeltState::Straight
            } else {
                BeltState::Curved
            }
        },

        2 => {
            if input_dirs[0] == input_dirs[1].reverse() {
                // The inputs are opposite
                if input_dirs[0] == belt_dir || input_dirs[0] == belt_dir.reverse() {
                    // The inputs are front and back
                    BeltState::Straight
                } else {
                    // The inputs are left and right
                    BeltState::DoubleSideloading
                }
            } else {
                // The inputs are at 90 deg

                if input_dirs[0] == belt_dir.reverse() || input_dirs[1] == belt_dir.reverse() {
                    // One of the belts points into our input dir
                    BeltState::Sideloading
                } else {
                    BeltState::Curved
                }
            }
        },

        3 => {
            if !input_dirs.contains(&belt_dir) || !input_dirs.contains(&belt_dir.reverse()) {
                BeltState::DoubleSideloading
            } else {
                BeltState::Sideloading
            }
        },

        4 => BeltState::DoubleSideloading,

        _ => unreachable!(),
    }
}<|MERGE_RESOLUTION|>--- conflicted
+++ resolved
@@ -16,13 +16,8 @@
         tile::{Dir, DirRelative, Entity, UndergroundDir, World, BELT_LEN_PER_TILE},
         Position,
     },
-<<<<<<< HEAD
     item::{IdxTrait, Item, WeakIdxTrait},
     rendering::app_state::{GameState, SimulationState},
-=======
-    item::IdxTrait,
-    rendering::app_state::{BeltBeltInserterAdditionInfo, GameState, SimulationState},
->>>>>>> 86ff9ddd
 };
 
 #[derive(Debug, Clone, Copy, PartialEq, Eq)]
