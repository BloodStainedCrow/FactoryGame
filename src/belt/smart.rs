<<<<<<< HEAD
use std::{cmp::min, iter::repeat, mem};

use super::belt::{Belt, NoSpaceError};
use super::belt::{BeltLenType, ItemInfo};
use super::sushi::{SushiBelt, SushiInserterStore};
use crate::belt::FreeIndex;
use crate::belt::Inserter;
use crate::item::Item;
=======
use std::{cmp::min, iter::repeat};

>>>>>>> 86ff9ddd
use crate::{
    inserter::{
        belt_storage_inserter::{BeltStorageInserter, Dir},
        InserterState, Storage, MOVETIME,
    },
    item::{IdxTrait, WeakIdxTrait},
    storage_list::SingleItemStorages,
};

#[allow(clippy::module_name_repetitions)]
#[derive(Debug, Clone, serde::Deserialize, serde::Serialize)]
pub struct SmartBelt<ItemIdxType: WeakIdxTrait, RecipeIdxType: WeakIdxTrait> {
    pub(super) is_circular: bool,
    pub(super) first_free_index: FreeIndex,
    /// Important, zero_index must ALWAYS be used using mod len
    pub(super) zero_index: BeltLenType,
    pub(super) locs: Box<[bool]>,
    pub(super) inserters: InserterStore<RecipeIdxType>,

    pub(super) item: Item<ItemIdxType>,
}

#[derive(Debug, Clone, serde::Deserialize, serde::Serialize, Default)]
pub struct EmptyBelt {
    is_circular: bool,
    pub len: u16,
}

#[derive(Debug, Clone, serde::Deserialize, serde::Serialize)]
pub struct InserterStore<RecipeIdxType: WeakIdxTrait> {
    pub(super) inserters: Vec<Inserter<RecipeIdxType>>,
    pub(super) offsets: Vec<u16>,
}

#[derive(Debug)]
pub struct BeltInserterInfo<RecipeIdxType: WeakIdxTrait> {
    pub outgoing: bool,
    pub state: InserterState,
    pub connection: Storage<RecipeIdxType>,
}

const MIN_INSERTER_SPACING: usize = 8;

#[derive(Debug)]
pub struct SpaceOccupiedError;

pub(super) enum InserterAdditionError {
    SpaceOccupied,
    ItemMismatch,
}

impl<ItemIdxType: IdxTrait, RecipeIdxType: IdxTrait> SmartBelt<ItemIdxType, RecipeIdxType> {
    #[must_use]
    pub fn new(len: u16, item: Item<ItemIdxType>) -> Self {
        Self {
            is_circular: false,
            first_free_index: FreeIndex::FreeIndex(0),
            zero_index: 0,
            locs: vec![false; len.into()].into_boxed_slice(),
            inserters: InserterStore {
                inserters: vec![],
                offsets: vec![],
            },

            item,
        }
    }

    fn into_loc_index(&self, pos: BeltLenType) -> usize {
        usize::from((self.zero_index + pos) % self.get_len())
    }

    pub(super) fn into_sushi_belt(self) -> SushiBelt<ItemIdxType, RecipeIdxType> {
        let Self {
            is_circular,
            first_free_index,
            zero_index,
            locs,
            inserters: InserterStore { inserters, offsets },
            item,
        } = self;

        SushiBelt {
            is_circular,
            locs: locs
                .into_iter()
                .map(|loc| if *loc { Some(item) } else { None })
                .collect(),
            first_free_index,
            zero_index,
            inserters: SushiInserterStore {
                inserters: inserters
                    .into_iter()
                    .map(|inserter| (inserter, item))
                    .collect(),
                offsets,
            },
        }
    }

    pub fn make_circular(&mut self) {
        self.is_circular = true;
    }

    pub fn get_front_mut(&mut self) -> &mut bool {
        self.update_first_free_pos_maybe(0);
        self.get_mut(0)
    }

    pub fn get_back_mut(&mut self) -> &mut bool {
        self.update_first_free_pos_maybe((self.get_len() - 1).into());
        self.get_mut(self.get_len() - 1)
    }

    pub fn get_mut(&mut self, index: u16) -> &mut bool {
        self.update_first_free_pos_maybe(index.into());
        &mut self.locs[self.into_loc_index(index)]
    }

    pub fn get_two(&mut self, indices: [BeltLenType; 2]) -> [&mut bool; 2] {
        self.update_first_free_pos_maybe(min(indices[0], indices[1]));

        self.locs
<<<<<<< HEAD
            .get_many_mut(indices.map(|i| self.into_loc_index(i)))
=======
            .get_disjoint_mut(indices.map(|i| (i + self.zero_index) % self.locs.len()))
>>>>>>> 86ff9ddd
            .expect("Index out of bounds or same")
    }

    pub fn change_inserter_storage_id(
        &mut self,
        old: Storage<RecipeIdxType>,
        new: Storage<RecipeIdxType>,
    ) {
        for inserter in &mut self.inserters.inserters {
            match inserter {
                Inserter::Out(inserter) => {
                    if inserter.storage_id == old {
                        inserter.storage_id = new;
                    }
                },
                Inserter::In(inserter) => {
                    if inserter.storage_id == old {
                        inserter.storage_id = new;
                    }
                },
            }
        }
    }

    pub fn set_inserter_storage_id(&mut self, belt_pos: u16, new: Storage<RecipeIdxType>) {
        let mut pos = 0;

        for (offset, inserter) in self
            .inserters
            .offsets
            .iter()
            .zip(self.inserters.inserters.iter_mut())
        {
            pos += offset;
            if pos == belt_pos {
                match inserter {
                    Inserter::Out(belt_storage_inserter) => {
                        belt_storage_inserter.storage_id = new;
                    },
                    Inserter::In(belt_storage_inserter) => {
                        belt_storage_inserter.storage_id = new;
                    },
                }
            } else if pos >= belt_pos {
                unreachable!()
            }
        }
    }

    #[must_use]
    pub fn get_inserter_info_at(&self, belt_pos: u16) -> Option<BeltInserterInfo<RecipeIdxType>> {
        let mut pos = 0;

        for (offset, inserter) in self
            .inserters
            .offsets
            .iter()
            .zip(self.inserters.inserters.iter())
        {
            pos += offset;
            if pos == belt_pos {
                return Some(match inserter {
                    Inserter::Out(belt_storage_inserter) => BeltInserterInfo {
                        outgoing: true,
                        state: belt_storage_inserter.state,
                        connection: belt_storage_inserter.storage_id,
                    },
                    Inserter::In(belt_storage_inserter) => BeltInserterInfo {
                        outgoing: false,
                        state: belt_storage_inserter.state,
                        connection: belt_storage_inserter.storage_id,
                    },
                });
            } else if pos > belt_pos {
                return None;
            }
            pos += 1;
        }

        None
    }

    pub fn remove_inserter(&mut self, pos: BeltLenType) {
        assert!(
            usize::from(pos) < self.locs.len(),
            "Bounds check {pos} >= {}",
            self.locs.len()
        );

        let mut pos_after_last_inserter = 0;
        let mut i = 0;

        for offset in &self.inserters.offsets {
            let next_inserter_pos = pos_after_last_inserter + offset;

            match next_inserter_pos.cmp(&pos) {
                std::cmp::Ordering::Greater => panic!("The belt did not have an inserter at position specified to remove inserter from"), // This is the index to insert at
                std::cmp::Ordering::Equal => break,

                std::cmp::Ordering::Less => {
                    pos_after_last_inserter = next_inserter_pos + 1;
                    i += 1;
                },
            }
        }

        self.inserters.inserters.remove(i);
        let removed = self.inserters.offsets.remove(i);
        // The offset after i (which has now shifted left to i)
        self.inserters.offsets[i] += removed + 1;
    }

    // FIXME: This is horrendously slow. it breaks my tests since they are compiled without optimizations!!!
    // FIXME: This is super slow on belts with lots of inserters
    /// # Errors
    /// If the index is already used by another inserter
    /// # Panics
    /// If the index is greater or equal to the length of the belt
    pub(super) fn add_out_inserter(
        &mut self,
        filter: Item<ItemIdxType>,
        index: u16,
        storage_id: Storage<RecipeIdxType>,
    ) -> Result<(), InserterAdditionError> {
        assert!(
            usize::from(index) < self.locs.len(),
            "Bounds check {index} >= {}",
            self.locs.len()
        );

        if filter != self.item {
            return Err(InserterAdditionError::ItemMismatch);
        }

        let mut pos_after_last_inserter = 0;
        let mut i = 0;

        for offset in &self.inserters.offsets {
            let next_inserter_pos = pos_after_last_inserter + offset;

            match next_inserter_pos.cmp(&index) {
                std::cmp::Ordering::Greater => break, // This is the index to insert at
                std::cmp::Ordering::Equal => return Err(InserterAdditionError::SpaceOccupied),

                std::cmp::Ordering::Less => {
                    pos_after_last_inserter = next_inserter_pos + 1;
                    i += 1;
                },
            }
        }

        // Insert at i
        let new_inserter_offset = index - pos_after_last_inserter;
        self.inserters.offsets.insert(i, new_inserter_offset);
        self.inserters
            .inserters
            .insert(i, Inserter::Out(BeltStorageInserter::new(storage_id)));

        let next = self.inserters.offsets.get_mut(i + 1);

        if let Some(next_offs) = next {
            *next_offs -= new_inserter_offset + 1;
        }

        Ok(())
    }

    /// # Errors
    /// If the index is already used by another inserter
    /// # Panics
    /// If the index is greater or equal to the length of the belt
    pub fn add_in_inserter(
        &mut self,
        filter: Item<ItemIdxType>,
        index: u16,
        storage_id: Storage<RecipeIdxType>,
    ) -> Result<(), InserterAdditionError> {
        assert!(
            usize::from(index) < self.locs.len(),
            "Bounds check {index} >= {}",
            self.locs.len()
        );

        if filter != self.item {
            return Err(InserterAdditionError::ItemMismatch);
        }

        let mut pos_after_last_inserter = 0;
        let mut i = 0;

        for offset in &self.inserters.offsets {
            let next_inserter_pos = pos_after_last_inserter + offset;

            match next_inserter_pos.cmp(&index) {
                std::cmp::Ordering::Greater => break, // This is the index to insert at
                std::cmp::Ordering::Equal => return Err(InserterAdditionError::SpaceOccupied),

                std::cmp::Ordering::Less => {
                    pos_after_last_inserter = next_inserter_pos + 1;
                    i += 1;
                },
            }
        }

        // Insert at i
        let new_inserter_offset = index - pos_after_last_inserter;
        self.inserters.offsets.insert(i, new_inserter_offset);
        self.inserters
            .inserters
            .insert(i, Inserter::In(BeltStorageInserter::new(storage_id)));

        let next = self.inserters.offsets.get_mut(i + 1);

        if let Some(next_offs) = next {
            *next_offs -= new_inserter_offset + 1;
        }

        Ok(())
    }

    fn get_inserter(&self, index: u16) -> Option<&Inserter<RecipeIdxType>> {
        let mut pos_after_last_inserter = 0;

        for (i, offset) in self.inserters.offsets.iter().enumerate() {
            let next_inserter_pos = pos_after_last_inserter + offset;

            match next_inserter_pos.cmp(&index) {
                std::cmp::Ordering::Equal => return Some(&self.inserters.inserters[i]),
                std::cmp::Ordering::Greater => return None,

                std::cmp::Ordering::Less => pos_after_last_inserter = next_inserter_pos + 1,
            }
        }

        None
    }

    #[inline(never)]
    pub fn update_inserters(
        &mut self,
        storages: SingleItemStorages,
        num_grids_total: usize,
        num_recipes: usize,
        grid_size: usize,
    ) {
        // FIXME: This has a critical bug. FreeIndex does not get set correctly,
        // which could result in parts of the belt not working correctly
        debug_assert_eq!(self.inserters.inserters.len(), self.inserters.offsets.len());
        let mut items_mut_iter = Self::items_mut(&mut self.locs, self.zero_index);

        let mut i = 0;

        let mut first_possible_free_pos = match self.first_free_index {
            FreeIndex::OldFreeIndex(i) | FreeIndex::FreeIndex(i) => i,
        };

        // TODO: We do a last second check here. Maybe this could be better with two struct, though then we do not have compile time assurance that no two inserters overlap.

        for (offset, ins) in self
            .inserters
            .offsets
            .iter()
            .zip(self.inserters.inserters.iter_mut())
        {
            i += usize::from(*offset);
            let loc = items_mut_iter.nth(usize::from(*offset));

            match loc {
                Some(loc) => {
                    let old = *loc;
                    match ins {
                        Inserter::Out(inserter) => inserter.update(
                            loc,
                            storages,
                            MOVETIME,
                            num_grids_total,
                            num_recipes,
                            grid_size,
                        ),
                        Inserter::In(inserter) => inserter.update(
                            loc,
                            storages,
                            MOVETIME,
                            num_grids_total,
                            num_recipes,
                            grid_size,
                        ),
                    }

                    // TODO: Make sure this is actually correct
                    if old != *loc {
                        // the inserter changed something.
                        if !*loc && i < usize::from(first_possible_free_pos) {
                            // This is the new first free pos.
                            first_possible_free_pos = BeltLenType::try_from(i).unwrap();
                            self.first_free_index =
                                FreeIndex::FreeIndex(BeltLenType::try_from(i).unwrap());
                        } else if *loc && i == usize::from(first_possible_free_pos) {
                            // This was the old first free pos
                            self.first_free_index =
                                FreeIndex::OldFreeIndex(BeltLenType::try_from(i).unwrap());
                        }
                    }
                },
                None => unreachable!(
                    "Adding the offsets of the inserters is bigger than the length of the belt."
                ),
            }

            i += 1;
        }
    }

    fn update_first_free_pos(&mut self, now_empty_pos: BeltLenType) {
        match self.first_free_index {
            FreeIndex::OldFreeIndex(index) | FreeIndex::FreeIndex(index) => {
                if now_empty_pos <= index {
                    self.first_free_index = FreeIndex::FreeIndex(now_empty_pos);
                }
            },
        }
    }

    fn update_first_free_pos_maybe(&mut self, now_maybe_empty_pos: BeltLenType) {
        match self.first_free_index {
            FreeIndex::OldFreeIndex(index) | FreeIndex::FreeIndex(index) => {
                if now_maybe_empty_pos <= index {
                    self.first_free_index = FreeIndex::OldFreeIndex(now_maybe_empty_pos);
                }
            },
        }
    }

    fn find_and_update_real_first_free_index(&mut self) -> BeltLenType {
        let new_free_index = match self.first_free_index {
            FreeIndex::FreeIndex(index) => index,
            FreeIndex::OldFreeIndex(index) => {
                // println!("HAD TO SEARCH FOR FIRST FREE INDEX!");

                let search_start_index = index;

                let mut iter = self
                    .locs
                    .iter()
                    .skip(self.zero_index as usize)
                    .chain(self.locs.iter().take(self.zero_index as usize))
                    .skip(usize::from(search_start_index));

                debug_assert_eq!(
                    iter.clone().count(),
                    self.locs.len() - usize::from(search_start_index)
                );

                // We now have an iterator which is effectively the belt in the correct order,
                // starting at search_start_index

                BeltLenType::try_from(
                    iter.position(|x| !(*x))
                        .unwrap_or(self.locs.len() - usize::from(search_start_index))
                        + usize::from(search_start_index),
                )
                .unwrap()
            },
        };

        self.first_free_index = FreeIndex::FreeIndex(new_free_index);

        new_free_index
    }

    fn items_mut(
        locs: &mut [bool],
        zero_index: BeltLenType,
    ) -> impl DoubleEndedIterator<Item = &mut bool> {
        // TODO: I have another implementation of this:
        // TODO: Check which is faster (or simpler)
        // let mut iter = self
        //     .locs
        //     .iter()
        //     .skip(self.zero_index)
        //     .chain(self.locs.iter().take(self.zero_index));
        let len = locs.len();
        let (start, end) = locs.split_at_mut(usize::from(zero_index) % locs.len());

        debug_assert_eq!(end.iter().chain(start.iter()).count(), len);
        end.iter_mut().chain(start.iter_mut())
    }

    // TODO: When joining belts, we need to update the positions (and ids) of all attached BeltBeltInserters.
    #[must_use]
    /// # Panics
    /// If one of the belts is longer than `u16::MAX`
    pub fn join(front: Self, back: Self) -> Self {
        assert_eq!(
            front.item, back.item,
            "Tried to merge smart belts with different items."
        );

        // TODO: currently we always join the belt, this can potentially result in lag spikes when attaching new pieces of belt to a
        // very long belt, because of having to copy a lot of data around. This could be solved by implementing a maximum length of belt,
        // and attaching two belts back to back when we exceed this length. This does require a lot of testing to make sure this break is
        // invisible though, so I will leave this for now and test if it is actually a problem.

        let front_len = front.get_len() as usize;
        let _back_len = back.get_len() as usize;

        assert!(!front.is_circular);
        assert!(!back.is_circular);

        // TODO: Check if maybe choosing the shorter belt somewhere could make this faster?
        // My guess is that splicing the one with the shorter tail (see Vec::splice) will be best

        let Self {
            is_circular: _,
            first_free_index: front_first_free_index,
            zero_index: front_zero_index,
            locs: front_locs,
            inserters: front_inserters,
            item,
        } = front;
        // Important, first_free_index must ALWAYS be used using mod len
        let front_zero_index = usize::from(front_zero_index) % front_locs.len();

        let Self {
            is_circular: _,
            first_free_index: _back_first_free_index,
            zero_index: back_zero_index,
            locs: back_locs,
            inserters: mut back_inserters,
            item,
        } = back;
        // Important, first_free_index must ALWAYS be used using mod len
        let back_zero_index = usize::from(back_zero_index) % back_locs.len();

        let num_front_inserters = front_inserters.offsets.len();
        let _num_back_inserters = back_inserters.offsets.len();

        let free_spots_before_last_inserter_front: u16 = front_inserters.offsets.iter().sum();
        let length_after_last_inserter = TryInto::<u16>::try_into(front_len)
            .expect("Belt should be max u16::MAX long")
            - free_spots_before_last_inserter_front
            - TryInto::<u16>::try_into(num_front_inserters)
                .expect("Belt should be max u16::MAX long");

        if let Some(offs) = back_inserters.offsets.get_mut(0) {
            *offs += length_after_last_inserter;
        }

        let mut new_inserters = front_inserters;
        new_inserters
            .inserters
            .append(&mut back_inserters.inserters);
        new_inserters.offsets.append(&mut back_inserters.offsets);

        let new_first_free_index = front_first_free_index;

        let mut front_locs_vec = Vec::from(front_locs);

        let back_loc_iter = back_locs
            .iter()
            .skip(back_zero_index)
            .chain(back_locs.iter().take(back_zero_index));

        let insert_pos = (front_zero_index + front_len) % (front_len + 1);

        front_locs_vec.splice(insert_pos..insert_pos, back_loc_iter.copied());

        Self {
            is_circular: false,
            first_free_index: new_first_free_index,
            zero_index: BeltLenType::try_from(front_zero_index).unwrap(),
            locs: front_locs_vec.into_boxed_slice(),
            inserters: new_inserters,
            item,
        }
    }

    #[allow(clippy::needless_pass_by_value)]
    #[must_use]
    /// Side is on which side the empty belt is attached
    pub fn join_with_empty(self, empty: EmptyBelt, side: Side) -> Self {
        assert!(!self.is_circular);

        let len = self.get_len();

        let Self {
            is_circular: _,
            first_free_index,
            zero_index,
            locs,
            mut inserters,
            item,
        } = self;

        // Important, first_free_index must ALWAYS be used using mod len
        let zero_index = zero_index % len;

        let mut locs = locs.into_vec();

        let old_len = locs.len();

        let (new_empty, new_zero, front_extension_amount) = match side {
            Side::FRONT => {
                locs.splice(
                    usize::from(zero_index)..usize::from(zero_index),
                    repeat(false).take(empty.len.into()),
                );
                (FreeIndex::FreeIndex(0), zero_index, empty.len)
            },
            Side::BACK => {
                locs.splice(
                    ((usize::from(zero_index) + (old_len - 1)) % old_len)
                        ..((usize::from(zero_index) + (old_len - 1)) % old_len),
                    repeat(false).take(empty.len.into()),
                );
                (
                    match first_free_index {
                        FreeIndex::FreeIndex(idx) => FreeIndex::FreeIndex(idx),
                        FreeIndex::OldFreeIndex(idx) => FreeIndex::OldFreeIndex(idx),
                    },
                    zero_index + empty.len,
                    0,
                )
            },
        };

        if side == Side::FRONT {
            inserters.offsets[0] = inserters.offsets[0]
                .checked_add(front_extension_amount)
                .expect("Max length of belt (u16::MAX) reached");
        }

        Self {
            is_circular: false,
            first_free_index: new_empty,
            zero_index: new_zero,
            locs: locs.into_boxed_slice(),
            inserters,
            item,
        }
    }

    pub fn break_belt_at(&mut self, belt_pos_to_break_at: u16) -> Option<Self> {
        // TODO: Is this correct
        if self.is_circular {
            self.is_circular = false;
            self.first_free_index = FreeIndex::OldFreeIndex(0);
            self.zero_index = belt_pos_to_break_at;
            return None;
        }

        let mut new_locs = None;
        take_mut::take(&mut self.locs, |locs| {
            let mut locs_vec = locs.into_vec();

            let len = locs_vec.len();

            locs_vec.rotate_left(usize::from(self.zero_index) % len);

            new_locs = Some(
                locs_vec
                    .split_off(belt_pos_to_break_at.into())
                    .into_boxed_slice(),
            );

            locs_vec.into_boxed_slice()
        });

        self.zero_index = 0;
        self.first_free_index = FreeIndex::OldFreeIndex(0);

        let new_locs = new_locs.unwrap();

        let mut offsets = self.inserters.offsets.iter().copied().enumerate();

        let mut current_pos = 0;

        let (split_at_inserters, new_offs) = loop {
            let Some((i, next_offset)) = offsets.next() else {
                break (self.inserters.offsets.len(), 0);
            };

            current_pos += next_offset;

            if current_pos >= belt_pos_to_break_at {
                break (i, current_pos - belt_pos_to_break_at);
            }
        };

        let new_inserters = self.inserters.inserters.split_off(split_at_inserters);
        let mut new_offsets = self.inserters.offsets.split_off(split_at_inserters);

        if let Some(offs) = new_offsets.get_mut(0) {
            // TODO: Make sure this is correct!
            *offs = new_offs;
        }

        let new_belt = Self {
            is_circular: false,
            first_free_index: FreeIndex::OldFreeIndex(0),
            zero_index: 0,
            locs: new_locs,
            inserters: InserterStore {
                inserters: new_inserters,
                offsets: new_offsets,
            },
            item: self.item,
        };

        Some(new_belt)
    }
}

impl EmptyBelt {
    #[must_use]
    pub const fn new(len: u16) -> Self {
        Self {
            is_circular: false,
            len,
        }
    }

    #[must_use]
    #[allow(clippy::needless_pass_by_value)]
    pub const fn join(front: Self, back: Self) -> Self {
        assert!(!front.is_circular);
        assert!(!back.is_circular);

        Self {
            is_circular: false,
            len: front.len + back.len,
        }
    }

    pub fn into_smart_belt<ItemIdxType: IdxTrait, RecipeIdxType: IdxTrait>(
        self,
        item: Item<ItemIdxType>,
    ) -> SmartBelt<ItemIdxType, RecipeIdxType> {
        SmartBelt::new(self.len.into(), item)
    }

    pub fn add_length(&mut self, amount: u16, side: Side) -> u16 {
        self.len += amount;
        self.len
    }

    pub fn break_belt_at(&mut self, pos_to_break_at: u16) -> Self {
        if self.is_circular {
            todo!("Handle breaking circular belts")
        }

        let old_len = self.len;
        self.len = pos_to_break_at;
        Self {
            is_circular: false,
            len: old_len - pos_to_break_at,
        }
    }

    pub fn make_circular(&mut self) {
        todo!()
    }
}

#[derive(Debug, Clone, Copy, PartialEq, Eq)]
pub enum Side {
    FRONT,
    BACK,
}

impl<ItemIdxType: IdxTrait, RecipeIdxType: IdxTrait> Belt<ItemIdxType>
    for SmartBelt<ItemIdxType, RecipeIdxType>
{
    fn add_length(&mut self, amount: BeltLenType, side: Side) -> BeltLenType {
        assert!(!self.is_circular);
        take_mut::take(self, |s| s.join_with_empty(EmptyBelt::new(amount), side));
        self.get_len()
    }

    fn try_insert_item(
        &mut self,
        pos: BeltLenType,
        item: Item<ItemIdxType>,
    ) -> Result<(), super::belt::NoSpaceError> {
        if Belt::<ItemIdxType>::query_item(self, pos).is_none() {
            self.locs[self.into_loc_index(pos)] = true;

            // TODO: Check that the compiler realizes these are the same
            // Update first_free_index to show that it is old
            match self.first_free_index {
                FreeIndex::OldFreeIndex(free_index) | FreeIndex::FreeIndex(free_index) => {
                    if free_index == pos {
                        self.first_free_index = FreeIndex::OldFreeIndex(free_index);
                    }
                },
            }

            Ok(())
        } else {
            Err(NoSpaceError)
        }
    }

    #[allow(clippy::bool_assert_comparison)]
    fn update(&mut self) {
        if self.is_circular {
            // Correctness: Since we always % len whenever we access using self.zero_index, we do not need to % len here
            // TODO: This could overflow after usize::MAX ticks which is 9749040289 Years. Should be fine!
            self.zero_index += 1;
            return;
        }

        match self.first_free_index {
            FreeIndex::FreeIndex(idx) | FreeIndex::OldFreeIndex(idx) => {
                debug_assert!(idx <= self.get_len());
            },
        }
        if Belt::<ItemIdxType>::query_item(self, 0).is_none() {
            // Correctness: Since we always % len whenever we access using self.zero_index, we do not need to % len here
            // TODO: This could overflow after usize::MAX ticks which is 9749040289 Years. Should be fine!
            self.zero_index += 1;
            match self.first_free_index {
                FreeIndex::FreeIndex(0) | FreeIndex::OldFreeIndex(0) => {
                    if Belt::<ItemIdxType>::query_item(self, 0).is_none() {
                        self.first_free_index = FreeIndex::FreeIndex(0);
                    } else {
                        self.first_free_index = FreeIndex::OldFreeIndex(0);
                    }
                },
                FreeIndex::FreeIndex(_) => {
                    unreachable!("FreeIndex should always point at the earliest known empty spot and we know that index 0 WAS an empty spot")
                },
                FreeIndex::OldFreeIndex(_) => {
                    unreachable!("OldFreeIndex should always point at the earliest potential empty spot and we know that index 0 WAS an empty spot")
                },
            }
            return;
        }

        self.zero_index %= self.get_len();

        let first_free_index_real = self.find_and_update_real_first_free_index();

        let len = self.get_len();

        let slice = &mut self.locs;

        let (end_slice, start_slice) = slice.split_at_mut(usize::from(self.zero_index));

        if self.zero_index + first_free_index_real >= len {
            // We have two stuck and one moving slice
            let (middle_stuck_slice, moving_slice) = end_slice
                .split_at_mut(usize::from((self.zero_index + first_free_index_real) % len));

            // By definition, we know starting_stuck_slice is fully compressed with items!
            // Also by definition we know that moving_slice[0] MUST be empty (otherwise it would not be moving and part of the stuck slice)

            // We already know the stuck slice is not empty, since otherwise we would just take the fast path above (unlikely if this is necessary)
            if !moving_slice.is_empty() {
                // Move the stuck slice back one step
                debug_assert_eq!(start_slice[0], true);
                start_slice[0] = false;

                debug_assert_eq!(moving_slice[0], false);
                moving_slice[0] = true;

                self.zero_index += 1;
            }
        } else {
            let (starting_stuck_slice, middle_moving_slice) =
                start_slice.split_at_mut(usize::from(first_free_index_real));

            assert!(!middle_moving_slice.is_empty());
            assert!(!starting_stuck_slice.is_empty());

            // By definition, we know starting_stuck_slice is fully compressed with items!
            // Also by definition we know that moving_slice[0] MUST be empty (otherwise it would not be moving and part of the stuck slice)

            // We already know the stuck slice is not empty, since otherwise we would just take the fast path above (unlikely if this is necessary)
            if !middle_moving_slice.is_empty() {
                // Move the stuck slice back one step
                debug_assert_eq!(starting_stuck_slice[0], true);
                starting_stuck_slice[0] = false;

                debug_assert_eq!(middle_moving_slice[0], false);
                middle_moving_slice[0] = true;

                self.zero_index += 1;
            }
        }

        // Instead of finding the real first_free_index after the update, we just use OldFreeIndex since most likely an inserter
        // Will update it for us before the next update
        self.first_free_index = FreeIndex::OldFreeIndex(first_free_index_real);
    }

    fn get_len(&self) -> BeltLenType {
        self.locs.len().try_into().unwrap()
    }

    fn query_item(&self, pos: BeltLenType) -> Option<ItemInfo<ItemIdxType>> {
        if self.locs[self.into_loc_index(pos)] {
            Some(ItemInfo::Implicit)
        } else {
            None
        }
    }

    fn remove_item(&mut self, pos: BeltLenType) -> Option<ItemInfo<ItemIdxType>> {
        if self.locs[self.into_loc_index(pos)] {
            self.locs[self.into_loc_index(pos)] = false;
            Some(ItemInfo::Implicit)
        } else {
            None
        }
    }

    fn items(&self) -> Vec<Option<Item<ItemIdxType>>> {
        let (start, end) = self
            .locs
            .split_at(usize::from(self.zero_index % self.get_len()));

        debug_assert_eq!(
            end.iter().chain(start.iter()).count(),
            usize::from(self.get_len())
        );
        end.iter()
            .chain(start.iter())
            .map(|loc| if *loc { Some(self.item) } else { None })
            .collect()
    }

    fn item_hint(&self) -> Option<Vec<Item<ItemIdxType>>> {
        Some(vec![self.item])
    }
}

// TODO
#[cfg(todotest)]
mod tests {

    extern crate test;

    use std::cmp::min;

    use proptest::{prelude::prop, prop_assert, prop_assert_eq, proptest};
    use rand::random;
    use test::Bencher;

    use crate::{belt::do_update_test_bools, inserter::StorageID, item::ITEMCOUNTTYPE};

    use super::*;

    const MAX_LEN: u16 = 50_000;
    proptest! {

        #[test]
        fn test_belt_moves_item_forward(item_pos in 0..MAX_LEN) {
            let mut belt = SmartBelt::<u8>::new(MAX_LEN);

            let ret = belt.try_insert_item(item_pos);

            // Since the whole belt is empty, it should not fail to put an item in
            assert!(ret.is_ok());

            belt.update();

            if item_pos > 0 {
                // The item should have moved
                for i in 0..MAX_LEN {
                    if i == item_pos - 1 {
                        prop_assert_eq!(belt.query_item(i), Some(()));
                    } else {
                        prop_assert_eq!(belt.query_item(i), None);
                    }
                }
            } else {
                // The item should NOT have moved
                for i in 0..MAX_LEN {
                    if i == item_pos {
                        prop_assert_eq!(belt.query_item(i), Some(()));
                    } else {
                        prop_assert_eq!(belt.query_item(i), None);
                    }
                }
            }
        }

        #[test]
        fn test_smart_belt_agrees_with_functional(mut items in prop::collection::vec(prop::bool::ANY, 1..100)) {
            let mut belt = SmartBelt::<u8>::new(items.len().try_into().unwrap());

            for (i, item_opt) in items.iter().enumerate() {

                if *item_opt {
                    belt.try_insert_item(i.try_into().unwrap()).expect("Since the belt starts empty this should never fail");
                } else {
                    assert!(belt.remove_item(i).is_none());
                }
            }

            for _update_count in 0..items.len() * 2 {
                belt.update();

                do_update_test_bools(&mut items);

                for (i, should_be_filled) in items.iter().enumerate() {
                    let correct = if *should_be_filled {
                        Some(())
                    } else {
                        None
                    };
                    prop_assert_eq!(belt.query_item(i.try_into().unwrap()), correct);
                }
            }
        }

        #[test]
        fn test_join_belt_length(front_len in 0..MAX_LEN, back_len in 0..MAX_LEN) {
            let back = SmartBelt::<u8>::new(back_len);
            let front = SmartBelt::new(front_len);

            prop_assert_eq!(SmartBelt::join(front, back).get_len(), front_len + back_len);
        }

        #[test]
        fn test_join_belt_items(front_items in prop::collection::vec(prop::bool::ANY, 1..100), back_items in prop::collection::vec(prop::bool::ANY, 1..100)) {
            let mut back = SmartBelt::<u8>::new(back_items.len().try_into().unwrap());
            let mut front = SmartBelt::new(front_items.len().try_into().unwrap());

            for (i, item) in front_items.iter().enumerate() {
                if *item {
                    assert!(front.try_insert_item(i.try_into().unwrap()).is_ok());
                }
            }

            for (i, item) in back_items.iter().enumerate() {
                if *item {
                    assert!(back.try_insert_item(i.try_into().unwrap()).is_ok());
                }
            }

            let new_belt = SmartBelt::join(front, back);

            for (i, item) in front_items.iter().chain(back_items.iter()).enumerate() {
                prop_assert_eq!(new_belt.query_item(i.try_into().unwrap()).is_some(), *item, "{:?}", new_belt);
            }
        }

        #[test]
        fn test_join_belt_first_free_index(front_items in prop::collection::vec(prop::bool::ANY, 1..100), back_items in prop::collection::vec(prop::bool::ANY, 1..100)) {
            let mut back = SmartBelt::<u8>::new(back_items.len().try_into().unwrap());
            let mut front = SmartBelt::new(front_items.len().try_into().unwrap());

            for (i, item) in front_items.iter().enumerate() {
                if *item {
                    assert!(front.try_insert_item(i.try_into().unwrap()).is_ok());
                }
            }

            for (i, item) in back_items.iter().enumerate() {
                if *item {
                    assert!(back.try_insert_item(i.try_into().unwrap()).is_ok());
                }
            }

            let new_belt = SmartBelt::join(front, back);

            let Some((index, _)) = front_items.iter().chain(back_items.iter()).enumerate().find(|(_i, item)| !**item) else {
                return Ok(());
            };

            match new_belt.first_free_index {
                FreeIndex::FreeIndex(join_index) => prop_assert_eq!(join_index, index),
                FreeIndex::OldFreeIndex(join_index) => prop_assert!(join_index <= index),
            }
        }

        // #[test]
        // fn test_join_belt_inserters(front_inserters in prop::collection::vec(prop::bool::ANY, 1..100), back_inserters in prop::collection::vec(prop::bool::ANY, 1..100)) {
        //     let mut back = SmartBelt::new(back_inserters.len());
        //     let mut front = SmartBelt::new(front_inserters.len());

        //     for (i, inserter) in front_inserters.iter().enumerate() {
        //         if *inserter {
        //             assert!(front.add_out_inserter(i.try_into().expect("Hardcoded"), StorageID { recipe: 0, grid: 0, storage: i.try_into().expect("Hardcoded") }).is_ok());
        //         }
        //     }

        //     for (i, inserter) in back_inserters.iter().enumerate() {
        //         if *inserter {
        //             dbg!(i);
        //             assert!(back.add_out_inserter(i.try_into().expect("Hardcoded"), StorageID { recipe: 0, grid: 0, storage: i.try_into().expect("Hardcoded") }).is_ok());
        //         }
        //     }

        //     let new_belt = SmartBelt::join(front, back);

        //     for (i, (storage_i, inserter)) in front_inserters.iter().enumerate().chain(back_inserters.iter().enumerate()).enumerate() {
        //         let expected_id = StorageID { recipe: 0, grid: 0, storage: storage_i.try_into().expect("Hardcoded") };

        //         match new_belt.get_inserter(i.try_into().expect("Hardcoded")) {
        //             Some(Inserter::Out(ins)) => prop_assert_eq!(ins.storage_id.clone(), expected_id, "{:?}", new_belt),
        //             None => prop_assert!(!*inserter, "{:?}", new_belt),
        //             _ => prop_assert!(false, "Out inserter became In ?!?"),
        //         }
        //     }
        // }

        // #[test]
        // fn test_add_inserter(inserters in prop::collection::vec(prop::bool::ANY, 1..100)) {
        //     let mut belt = SmartBelt::new(inserters.len());

        //     for (i, inserter) in inserters.iter().enumerate() {
        //         if *inserter {
        //             let id = StorageID { recipe: 0, grid: 0, storage: i.try_into().expect("Hardcoded") };
        //             prop_assert!(belt.add_out_inserter(i.try_into().expect("Hardcoded"), id).is_ok());
        //         }
        //     }

        //     for (i, inserter) in inserters.iter().enumerate() {
        //         let expected_id = StorageID { recipe: 0, grid: 0, storage: i.try_into().expect("Hardcoded") };

        //         match belt.get_inserter(i.try_into().expect("Hardcoded")) {
        //             Some(Inserter::Out(ins)) => prop_assert_eq!(ins.storage_id.clone(), expected_id, "{:?}", belt),
        //             None => prop_assert!(!*inserter, "{:?}", belt),
        //             _ => prop_assert!(false, "Out inserter became In ?!?"),
        //         }
        //     }
        // }
    }

    #[test]
    fn test_smart_belt_does_not_set_free_index_wrong() {
        let mut belt = SmartBelt::new(MAX_LEN);

        // OutInserter::create_and_add(Arc::downgrade(&storage.storage), &mut belt, MAX_LEN - 1);

        belt.try_insert_item(0).expect("Expected insert to work");

        for _ in 0..1_000 {
            belt.update();
            belt.remove_item(1);
        }
    }

    #[test]
    fn test_smart_belt_with_inserters() {
        let mut belt = SmartBelt::new(10_000);

        let storage_unused = ITEMCOUNTTYPE::default();

        let storage_source = 30;
        let storage_dest = ITEMCOUNTTYPE::default();

        let id = StorageID {
            storage_list_idx: todo!(),
            machine_idx: todo!(),
            phantom: std::marker::PhantomData,
        };
        belt.add_out_inserter(5, id);

        let mut steel_producer_storages = [storage_unused, storage_source, storage_dest];

        for _ in 0..20 {
            belt.update();
            belt.update_inserters(&mut [&mut [&mut steel_producer_storages]]);
            // let _ = belt.remove_item(5);

            let _ = belt.try_insert_item(9);

            println!("{}", &belt as &dyn Belt);
            println!("{:?}", steel_producer_storages[2]);
        }
    }

    #[bench]
    fn bench_smart_belt_with_inserters(b: &mut Bencher) {
        let mut belt = SmartBelt::new(MAX_LEN);

        let storage_unused = ITEMCOUNTTYPE::default();

        let storage_source = 30;
        let storage_dest = ITEMCOUNTTYPE::default();

        let id = StorageID {
            recipe: 0,
            grid: 0,
            storage: 2,
        };
        belt.add_out_inserter(5, id);

        let mut steel_producer_storages = [storage_unused, storage_source, storage_dest];

        b.iter(|| {
            belt.update();
            belt.update_inserters(&mut [&mut [&mut steel_producer_storages]]);

            let _ = belt.try_insert_item(9);
        });
    }

    #[bench]
    fn bench_smart_belt_with_10000_inserters(b: &mut Bencher) {
        let mut belt = SmartBelt::new(MAX_LEN);

        let storage_unused = ITEMCOUNTTYPE::default();

        let storage_source = 30;
        let storage_dest = ITEMCOUNTTYPE::default();

        for i in 0..10_000 {
            let id = StorageID {
                recipe: 0,
                grid: 0,
                storage: random(),
            };
            belt.add_out_inserter(i, id);
        }

        let mut storages: Vec<ITEMCOUNTTYPE> =
            [storage_unused.clone(), storage_source, storage_dest].into();

        for _ in 0..100_000 {
            storages.push(storage_unused.clone());
        }

        b.iter(|| {
            belt.update();
            belt.update_inserters(&mut [&mut [&mut storages]]);

            let _ = belt.try_insert_item(9);
        });
    }

    #[bench]
    fn bench_smart_belt_with_10000_inserters_belt_empty(b: &mut Bencher) {
        let mut belt = SmartBelt::new(MAX_LEN);

        let storage_unused = ITEMCOUNTTYPE::default();

        let storage_source = 0;
        let storage_dest = ITEMCOUNTTYPE::default();

        for i in 0..10_000 {
            let id = StorageID {
                recipe: 0,
                grid: 0,
                storage: random(),
            };
            belt.add_out_inserter(i, id);
        }

        let mut storages: Vec<ITEMCOUNTTYPE> =
            [storage_unused.clone(), storage_source, storage_dest].into();

        for _ in 0..100_000 {
            storages.push(storage_unused.clone());
        }

        b.iter(|| {
            belt.update();
            belt.update_inserters(&mut [&mut [&mut storages]]);
        });
    }

    #[test]
    fn test_debug() {
        let mut belt = SmartBelt::new(MAX_LEN);

        for _ in 0..100_000 {
            let bb = test::black_box(&mut belt);
            bb.update();
        }
    }

    #[bench]
    fn bench_smart_belt_update_free_flowing(b: &mut Bencher) {
        let mut belt = SmartBelt::new(MAX_LEN);
        // belt.belt_storage
        //     .try_put_item_in_pos(Item::Iron, MAX_LEN - 1);

        b.iter(|| {
            let bb = test::black_box(&mut belt);
            bb.update();
        });

        // println!("{belt}");
    }

    #[bench]
    fn bench_smart_belt_update_stuck(b: &mut Bencher) {
        let mut belt = SmartBelt::new(MAX_LEN);
        belt.try_insert_item(MAX_LEN - 1)
            .expect("Expected insert to work");

        belt.try_insert_item(0).expect("Expected insert to work");

        b.iter(|| {
            let bb = test::black_box(&mut belt);
            bb.update();
        });

        // println!("{belt}");
    }

    #[bench]
    fn bench_smart_belt_update_full(b: &mut Bencher) {
        let mut belt = SmartBelt::new(MAX_LEN);

        for i in 0..MAX_LEN {
            assert!(belt.try_insert_item(i).is_ok());
        }

        b.iter(|| {
            let bb = test::black_box(&mut belt);
            bb.update();
        });

        // println!("{belt}");
    }

    #[bench]
    fn bench_smart_belt_worst_case(b: &mut Bencher) {
        let mut belt = SmartBelt::new(MAX_LEN);

        for i in 0..MAX_LEN / 2 {
            assert!(belt.try_insert_item(i).is_ok());
        }

        for _ in (MAX_LEN / 2)..MAX_LEN {
            // This spot is empty
        }

        // Insert a single item at the end
        assert!(belt.try_insert_item(MAX_LEN - 1).is_ok());

        b.iter(|| {
            let bb = test::black_box(&mut belt);
            bb.update();
        });

        // println!("{belt:?}");
        let mut num_items = 0;
        let mut last_spot_with_items: Option<usize> = None;
        for i in 0..MAX_LEN {
            if belt.query_item(i).is_some() {
                num_items += 1;
                last_spot_with_items = Some(i);
            }
        }
        println!("{num_items}");
        println!("{last_spot_with_items:?}");
    }

    // TODO: Check on these benchmarks, I saw the 1k belt one be slower than the 50k one?!?
    #[bench]
    fn bench_extend_belt_by_one_front_1_000(b: &mut Bencher) {
        let mut belt = Some(SmartBelt::new(1_000));

        b.iter(move || {
            let back = belt.take().expect("Hardcoded");
            let front = SmartBelt::new(1);

            belt = Some(SmartBelt::join(front, back));
        });
    }

    #[bench]
    fn bench_extend_belt_by_one_back_1_000(b: &mut Bencher) {
        let mut belt = Some(SmartBelt::new(1_000));

        b.iter(move || {
            let front = belt.take().expect("Hardcoded");
            let back = SmartBelt::new(1);

            belt = Some(SmartBelt::join(front, back));
        });
    }

    #[bench]
    fn bench_extend_belt_by_one_front_50_000(b: &mut Bencher) {
        let mut belt = Some(SmartBelt::new(50_000));

        b.iter(move || {
            let back = belt.take().expect("Hardcoded");
            let front = SmartBelt::new(1);

            belt = Some(SmartBelt::join(front, back));
        });
    }

    #[bench]
    fn bench_extend_belt_by_one_back_50_000(b: &mut Bencher) {
        let mut belt = Some(SmartBelt::new(50_000));

        b.iter(move || {
            let front = belt.take().expect("Hardcoded");
            let back = SmartBelt::new(1);

            belt = Some(SmartBelt::join(front, back));
        });
    }

    #[bench]
    fn bench_add_inserter(b: &mut Bencher) {
        let mut belt = SmartBelt::new(MAX_LEN);
        let mut i = 0;

        b.iter(|| {
            let _ = belt.add_in_inserter(
                min(
                    (MAX_LEN - 1).try_into().expect("MAX_LEN too large for u16"),
                    i,
                ),
                StorageID {
                    recipe: 0,
                    grid: 0,
                    storage: 1,
                },
            );
            i += 1;
        });
    }
}<|MERGE_RESOLUTION|>--- conflicted
+++ resolved
@@ -1,16 +1,5 @@
-<<<<<<< HEAD
-use std::{cmp::min, iter::repeat, mem};
-
-use super::belt::{Belt, NoSpaceError};
-use super::belt::{BeltLenType, ItemInfo};
-use super::sushi::{SushiBelt, SushiInserterStore};
-use crate::belt::FreeIndex;
-use crate::belt::Inserter;
-use crate::item::Item;
-=======
 use std::{cmp::min, iter::repeat};
 
->>>>>>> 86ff9ddd
 use crate::{
     inserter::{
         belt_storage_inserter::{BeltStorageInserter, Dir},
@@ -134,11 +123,7 @@
         self.update_first_free_pos_maybe(min(indices[0], indices[1]));
 
         self.locs
-<<<<<<< HEAD
-            .get_many_mut(indices.map(|i| self.into_loc_index(i)))
-=======
-            .get_disjoint_mut(indices.map(|i| (i + self.zero_index) % self.locs.len()))
->>>>>>> 86ff9ddd
+            .get_disjoint_mut(indices.map(|i| self.into_loc_index(i)))
             .expect("Index out of bounds or same")
     }
 
