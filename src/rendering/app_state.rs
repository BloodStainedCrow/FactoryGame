--- conflicted
+++ resolved
@@ -1,19 +1,7 @@
-<<<<<<< HEAD
-use std::{
-    collections::BTreeSet,
-    marker::PhantomData,
-    mem::{self},
-    ops::ControlFlow,
-};
-
-use crate::{
-    belt::{belt::Belt, splitter::Splitter, BeltStore, BeltTileId},
-=======
 use std::{borrow::Borrow, marker::PhantomData, ops::ControlFlow};
 
 use crate::{
     belt::{belt::Belt, splitter::Splitter, BeltStore, MultiBeltStore},
->>>>>>> 86ff9ddd
     chest::{FullChestStore, MultiChestStore},
     data::{DataStore, ItemRecipeDir},
     frontend::{
@@ -24,21 +12,13 @@
         },
         world::{
             tile::{
-<<<<<<< HEAD
-                AssemblerID, AssemblerInfo, AttachedInserter, Dir, Entity, InserterInfo, World,
-=======
                 AssemblerID, AssemblerInfo, AttachedInserter, BeltId, BeltTileId, Dir, Entity,
                 InserterInfo, World,
->>>>>>> 86ff9ddd
             },
             Position,
         },
     },
-<<<<<<< HEAD
-    inserter::{StaticID, Storage},
-=======
     inserter::{belt_belt_inserter::BeltBeltInserter, StaticID, Storage},
->>>>>>> 86ff9ddd
     item::{usize_from, IdxTrait, Item, Recipe, WeakIdxTrait},
     power::{power_grid::PowerGridIdentifier, PowerGridStorage, Watt},
     research::{ResearchProgress, TechState},
@@ -46,11 +26,7 @@
     storage_list::{full_to_by_item, grid_size, num_recipes, sizes, storages_by_item},
 };
 use itertools::Itertools;
-<<<<<<< HEAD
 use log::{error, info, warn};
-=======
-use log::{info, warn};
->>>>>>> 86ff9ddd
 use rayon::iter::{IndexedParallelIterator, IntoParallelRefMutIterator, ParallelIterator};
 
 use crate::frontend::action::place_tile::PositionInfo;
@@ -94,17 +70,8 @@
 
 #[derive(Debug, Clone, serde::Deserialize, serde::Serialize)]
 pub struct Factory<ItemIdxType: WeakIdxTrait, RecipeIdxType: WeakIdxTrait> {
-<<<<<<< HEAD
-    pub power_grids: PowerGridStorage<RecipeIdxType>,
+    pub power_grids: PowerGridStorage<ItemIdxType, RecipeIdxType>,
     pub belts: BeltStore<ItemIdxType, RecipeIdxType>,
-    pub chests: FullChestStore<ItemIdxType>,
-}
-
-=======
-    pub power_grids: PowerGridStorage<ItemIdxType, RecipeIdxType>,
-    pub belts: BeltStore<RecipeIdxType>,
-    pub belt_belt_inserters: BeltBeltInserterStore<ItemIdxType>,
-    pub splitters: SplitterStore<ItemIdxType>,
     pub chests: FullChestStore<ItemIdxType>,
 }
 
@@ -206,7 +173,6 @@
     pub cooldown: u8,
 }
 
->>>>>>> 86ff9ddd
 impl<ItemIdxType: IdxTrait, RecipeIdxType: IdxTrait> Factory<ItemIdxType, RecipeIdxType> {
     fn new(data_store: &DataStore<ItemIdxType, RecipeIdxType>) -> Self {
         Self {
@@ -232,104 +198,7 @@
         assert_eq!(sizes.len(), data_store.item_names.len());
         let storages_by_item = full_to_by_item(&mut all_storages, &sizes);
 
-<<<<<<< HEAD
         self.belts.update(storages_by_item);
-=======
-        self.belts
-            .belts
-            .par_iter_mut()
-            .zip(storages_by_item)
-            .zip(self.belt_belt_inserters.inserters.par_iter_mut())
-            .zip(self.splitters.splitters.par_iter_mut())
-            .enumerate()
-            .for_each(
-                |(item_id, (((belt_store, item_storages), belt_belt_inserters), splitters))| {
-                    let grid_size = grid_size(
-                        Item {
-                            id: item_id.try_into().unwrap(),
-                        },
-                        data_store,
-                    );
-                    let num_recipes = num_recipes(
-                        Item {
-                            id: item_id.try_into().unwrap(),
-                        },
-                        data_store,
-                    );
-
-                    for belt in &mut belt_store.belts {
-                        belt.update();
-                        belt.update_inserters(
-                            item_storages,
-                            num_grids_total,
-                            num_recipes,
-                            grid_size,
-                        );
-                    }
-
-                    for (ins, info) in belt_belt_inserters {
-                        let [source, dest] = if info.source.0 == info.dest.0 {
-                            assert_ne!(
-                                info.source.1, info.dest.1,
-                                "An inserter cannot take and drop off on the same tile"
-                            );
-                            // We are taking and placing onto the same belt
-                            let belt = &mut belt_store.belts[info.source.0];
-
-                            belt.get_two([info.source.1.into(), info.dest.1.into()])
-                        } else {
-                            let [inp, out] = belt_store
-                                .belts
-                                .get_disjoint_mut([info.source.0, info.dest.0])
-                                .unwrap();
-
-                            [inp.get_mut(info.source.1), out.get_mut(info.dest.1)]
-                        };
-                        ins.update(source, dest, info.cooldown);
-                    }
-
-                    for splitter in splitters {
-                        splitter.update(belt_store);
-                    }
-                },
-            );
-    }
-
-    pub fn add_belt_belt_inserter(
-        &mut self,
-        from: (BeltId<ItemIdxType>, u16),
-        to: (BeltId<ItemIdxType>, u16),
-        info: BeltBeltInserterAdditionInfo,
-    ) -> usize {
-        assert_eq!(from.0.item, to.0.item);
-        self.belt_belt_inserters.inserters[Into::<usize>::into(from.0.item.id)].push((
-            BeltBeltInserter::new(),
-            BeltBeltInserterInfo {
-                source: (from.0.index, from.1),
-                dest: (to.0.index, to.1),
-                cooldown: info.cooldown,
-                item: PhantomData,
-            },
-        ));
-        self.belt_belt_inserters.inserters[Into::<usize>::into(from.0.item.id)].len() - 1
-    }
-
-    pub fn add_splitter(&mut self, splitter: Splitter, item: Option<Item<ItemIdxType>>) -> usize {
-        match item {
-            Some(item) => {
-                self.splitters.splitters[Into::<usize>::into(item.id)].push(splitter);
-                self.splitters.splitters[Into::<usize>::into(item.id)].len() - 1
-            },
-            None => {
-                self.splitters.empty_splitters.push(splitter);
-                self.splitters.empty_splitters.len() - 1
-            },
-        }
-    }
-
-    pub fn remove_splitter(&mut self, item: Option<Item<ItemIdxType>>, index: usize) {
-        todo!()
->>>>>>> 86ff9ddd
     }
 }
 
@@ -928,14 +797,10 @@
 
                 Entity::Assembler {
                     pos,
-<<<<<<< HEAD
-                    info: AssemblerInfo::Powered(id),
-=======
                     info: AssemblerInfo::Powered {
                         id,
                         pole_position
                     },
->>>>>>> 86ff9ddd
                     // FIXME: Translate the recipe_idx to
                 } => Some((
                     InserterConnection::Storage(Storage::Assembler {
