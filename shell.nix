let
  rust_overlay = import (builtins.fetchTarball "https://github.com/oxalica/rust-overlay/archive/master.tar.gz");
<<<<<<< HEAD
  pkgs = import (fetchTarball("https://github.com/NixOS/nixpkgs/archive/1750f3c1c89488e2ffdd47cab9d05454dddfb734.tar.gz")) { overlays = [ rust_overlay ]; };
  rust = pkgs.rust-bin.nightly."2025-01-12".default.override {
=======
  pkgs = import (fetchTarball("https://github.com/NixOS/nixpkgs/archive/929116e316068c7318c54eb4d827f7d9756d5e9c.tar.gz")) { overlays = [ rust_overlay ]; };
  rust = pkgs.rust-bin.nightly."2025-04-10".default.override {
>>>>>>> 86ff9ddd
    extensions = [
      "rust-src" # for rust-analyzer
      "rust-analyzer"
    ];
  };
  buildInputs = [
    rust
  ] ++ (with pkgs; [
    pkg-config

    # perf for cargo-flamegraph
    linuxPackages_latest.perf

    wayland
    xorg.libX11
    xorg.libXcursor
    xorg.libXrandr
    xorg.libXi
    libxkbcommon

    openssl

    vulkan-headers vulkan-loader
  ]);
in
pkgs.mkShell {
  inherit buildInputs;
  RUST_BACKTRACE = 1;
  LD_LIBRARY_PATH="$LD_LIBRARY_PATH:${builtins.toString (pkgs.lib.makeLibraryPath buildInputs)}";
}<|MERGE_RESOLUTION|>--- conflicted
+++ resolved
@@ -1,12 +1,7 @@
 let
   rust_overlay = import (builtins.fetchTarball "https://github.com/oxalica/rust-overlay/archive/master.tar.gz");
-<<<<<<< HEAD
-  pkgs = import (fetchTarball("https://github.com/NixOS/nixpkgs/archive/1750f3c1c89488e2ffdd47cab9d05454dddfb734.tar.gz")) { overlays = [ rust_overlay ]; };
-  rust = pkgs.rust-bin.nightly."2025-01-12".default.override {
-=======
   pkgs = import (fetchTarball("https://github.com/NixOS/nixpkgs/archive/929116e316068c7318c54eb4d827f7d9756d5e9c.tar.gz")) { overlays = [ rust_overlay ]; };
   rust = pkgs.rust-bin.nightly."2025-04-10".default.override {
->>>>>>> 86ff9ddd
     extensions = [
       "rust-src" # for rust-analyzer
       "rust-analyzer"
